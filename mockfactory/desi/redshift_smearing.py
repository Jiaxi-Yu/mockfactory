--- conflicted
+++ resolved
@@ -52,19 +52,6 @@
             rvs_gaussian.append(stats.norm(scale=sigma, loc=x0))
         elif tracer in ['ELG', 'BGS']:
             sigma, x0, p, mu, la = table['val_fit'][iz]
-<<<<<<< HEAD
-            # need to use truncated cauchy (utils.trunccauchy) (range=[a, b]) instead stats.cauchy
-            # do not use scipy.stats.truncnorm (strange behavior and do not work here
-            # cannot use scale and loc.. --> sc and lo instead :)
-            # trunc is empirically decided by the distribution of repeat observation
-            # for SV1, trunc is 150 km/s for ELG and BGS
-            if tracer == 'ELG':
-                trunc = 150
-            else:
-                trunc = 150
-            rvs_nongaussian.append(utils.trunccauchy(a=-trunc, b=trunc).freeze(sc=p / 2, lo=mu))
-            rvs_gaussian.append(utils.truncnorm(a=-trunc, b=trunc).freeze(sc=sigma, lo=x0))
-=======
             # Use truncated cauchy (utils.trunccauchy) (range=[a, b]) instead of stats.cauchy
             # In scipy.stats.truncnorm a and b are defined w.r.t. the standard distribution
             # In utils.truncnorm (as in utils.trunccauchy) a and b are defined w.r.t. to the scaled distribution
@@ -72,7 +59,6 @@
             trunc = 150
             rvs_nongaussian.append(utils.trunccauchy(a=-trunc, b=trunc, loc=mu, scale=p / 2))
             rvs_gaussian.append(utils.truncnorm(a=-trunc, b=trunc, loc=x0, scale=sigma))
->>>>>>> 769ab412
         laz.append(la)
     laz = np.array(laz)
 
