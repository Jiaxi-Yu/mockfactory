import os
import logging

import numpy as np
from scipy import constants, stats

from mockfactory import utils
from mockfactory import RVS2DRedshiftSmearing


logger = logging.getLogger('Redshift Smearing')


def TracerRedshiftSmearingRVS(tracer='QSO', fn=None):
    """
    Return redshifts ``z``, list of continuous random variates for ``z``
    (QSOs are Laplace and Gaussian, ELGs and BGS are Lorentzian, LRGs are Gaussian)
    weights, and optional ``dz`` transform, given input tabulated file(s) of redshift errors.
    """
    from astropy.table import Table, vstack

    if fn is None:
        dirname = os.path.join(os.path.dirname(__file__), 'data')
        if tracer == 'QSO':
            fn = ['{}_redshift_smearing_{}.ecsv'.format(tracer, sv) for sv in ['sv1', 'sv3']]
        else:
            fn = ['{}_redshift_smearing_sv1.ecsv'.format(tracer)]
        fn = [os.path.join(dirname, ff) for ff in fn]

    if not utils.is_sequence(fn): fn = [fn]

    # Concatenate, keeping unique redshifts
    table = Table()
    for ff in fn:
        tt = Table.read(ff)
        tt.sort('mean_z')
        if len(table):
            table = vstack([table[table['mean_z'] < tt['mean_z'][0]], tt])
        else:
            table = tt

    rvs_nongaussian, rvs_gaussian, laz = [], [], []
    for iz, z in enumerate(table['mean_z']):
        if tracer == 'QSO':
            A0, x0, s0, sg, la = table['val_fit'][iz]
            s0, sg = s0 / np.sqrt(2), sg / np.sqrt(2)
            rvs_nongaussian.append(stats.laplace(x0, s0))
            rvs_gaussian.append(stats.norm(x0, sg))
        elif tracer == 'LRG':
            sigma, x0, p, mu, la = table['val_fit'][iz]
            rvs_nongaussian.append(stats.cauchy(scale=p / 2, loc=mu))
            rvs_gaussian.append(stats.norm(scale=sigma, loc=x0))
        elif tracer in ['ELG', 'BGS']:
            sigma, x0, p, mu, la = table['val_fit'][iz]
            # need to use truncated cauchy (utils.trunccauchy) (range=[a, b]) instead stats.cauchy
            # do not use scipy.stats.truncnorm (strange behavior and do not work here
            # cannot use scale and loc.. --> sc and lo instead :)
            """ TO DO HERE by Jiaxi --> can split ELG and BGS if they not have the same range"""
            trunc = 150
            rvs_nongaussian.append(utils.trunccauchy(a=-trunc, b=trunc).freeze(sc=p / 2, lo=mu))
            rvs_gaussian.append(utils.truncnorm(a=-trunc, b=trunc).freeze(sc=sigma, lo=x0))
        laz.append(la)
    laz = np.array(laz)

    if tracer == 'QSO':
        def dztransform(z, dz):
            return dz / (constants.c / 1e3) / (1. + z)  # file unit is dz (1 + z) c [km / s]
    else:
        def dztransform(z, dz):
            return dz / (constants.c / 1e3) * (1. + z)  # file unit is c dz / (1 + z) [km / s]

    return np.asarray(table['mean_z']), [rvs_nongaussian, rvs_gaussian], [laz, 1. - laz], dztransform


def TracerRedshiftSmearing(tracer='QSO', fn=None):
    """
    Return :class:`RVS2DRedshiftSmearing` instance given input tabulate file of redshift errors.
    Redshift errors can be sampled through: ``dz = rs.sample(z, seed=42)``.
    """
    z, rvs, weights, dztransform = TracerRedshiftSmearingRVS(tracer=tracer, fn=fn)
    if tracer == 'QSO':
        dzscale = 5e3
    elif tracer in ['ELG', 'BGS']:
        dzscale = 150
    elif tracer == 'LRG':
        dzscale = 200
    else:
        raise ValueError(f'{tracer} redshift smearing does not exist')

    return RVS2DRedshiftSmearing.average([RVS2DRedshiftSmearing(z, rv, dzsize=10000, dzscale=dzscale, dztransform=dztransform) for rv in rvs], weights=weights)


if __name__ == '__main__':

    from argparse import ArgumentParser
    from matplotlib import pyplot as plt
    from mockfactory import setup_logging

<<<<<<< HEAD
    setup_logging()

    def parse_args():
        parser = ArgumentParser()
        parser.add_argument(
            "--tracer", help="the tracer for redshift smearing: QSO, LRG, ELG, BGS",
            type=str, default='QSO', required=True,
        )
        args = None
        args = parser.parse_args()
        return args
    args = parse_args()
    tracer = args.tracer
=======
    def collect_argparser():
        parser = ArgumentParser(description="Load and display the redshift smearing for args.tracer")
        parser.add_argument("--tracer", type=str, required=True, default='QSO',
                            help="the tracer for redshift smearing: QSO, LRG, ELG, BGS")
        return parser.parse_args()

    setup_logging()
    args = collect_argparser()
>>>>>>> b42b40fc

    # Instantiate redshift smearing class
    rs = TracerRedshiftSmearing(tracer=args.tracer)

    # Load random variates, to get pdf to compare to
    z, rvs, weights, dztransform = TracerRedshiftSmearingRVS(tracer=args.tracer)

    # z slices where to plot distributions
    lz = np.linspace(z[0], z[-1], 15)
    # Tabulated dz where to evaluate pdf
    if args.tracer == 'QSO':
        dvscale = 5e3
    elif args.tracer in ['ELG', 'BGS']:
        dvscale = 150
    elif args.tracer == 'LRG':
        dvscale = 200

    # unit = 'dz'
    unit = 'dv [km/s]'

    fig, lax = plt.subplots(3, 5, figsize=(20, 10))
    lax = lax.flatten()

    for zz, ax in zip(lz, lax):
        # Generate dz at given z
        dz = rs.sample(np.full(100000, zz), seed=42)
        # Array where to evaluate analytic pdf
        dvpdf = np.linspace(-dvscale, dvscale, 1000)
        # unit = 'dz'
        xmin, xmax = [dztransform(zz, dz) for dz in [-dvscale, dvscale]]
        jacpdf = 1. / dztransform(zz, 1.)
        xpdf = dztransform(zz, dvpdf)
        if 'dv' in unit:
            scale = constants.c / 1e3 / (1 + zz)
            dz *= scale
            xmin, xmax = [scale * dz for dz in [xmin, xmax]]
            jacpdf *= 1. / scale
            xpdf *= scale
        ax.hist(dz, density=True, histtype='step', color='k', bins=np.linspace(xmin, xmax, 50))
        # Compute interpolated pdf
        iz = np.searchsorted(z, zz, side='right') - 1
        alpha = (zz - z[iz]) / (z[iz + 1] - z[iz]) if iz < len(z) - 1 else 0.
        pdf = (1. - alpha) * sum(weight[iz] * rv[iz].pdf(dvpdf) for rv, weight in zip(rvs, weights))
        if alpha != 0.:
            pdf += alpha * sum(weight[iz + 1] * rv[iz + 1].pdf(dvpdf) for rv, weight in zip(rvs, weights))
        ax.plot(xpdf, jacpdf * pdf, color='r')
        ax.set_xlabel(f'${unit}$')
        ax.set_xlim(xmin, xmax)

    if rs.mpicomm.rank == 0:
        plt.tight_layout()
        plt.savefig('test.png')
        plt.show()<|MERGE_RESOLUTION|>--- conflicted
+++ resolved
@@ -96,21 +96,6 @@
     from matplotlib import pyplot as plt
     from mockfactory import setup_logging
 
-<<<<<<< HEAD
-    setup_logging()
-
-    def parse_args():
-        parser = ArgumentParser()
-        parser.add_argument(
-            "--tracer", help="the tracer for redshift smearing: QSO, LRG, ELG, BGS",
-            type=str, default='QSO', required=True,
-        )
-        args = None
-        args = parser.parse_args()
-        return args
-    args = parse_args()
-    tracer = args.tracer
-=======
     def collect_argparser():
         parser = ArgumentParser(description="Load and display the redshift smearing for args.tracer")
         parser.add_argument("--tracer", type=str, required=True, default='QSO',
@@ -119,7 +104,6 @@
 
     setup_logging()
     args = collect_argparser()
->>>>>>> b42b40fc
 
     # Instantiate redshift smearing class
     rs = TracerRedshiftSmearing(tracer=args.tracer)
